import time
from typing import Dict, List, Optional, Tuple, Union

import numpy as np
import vigra
import torch

import elf.segmentation as eseg
import nifty
from elf.tracking.tracking_utils import compute_edges_from_overlap
from scipy.ndimage import distance_transform_edt, binary_closing
from skimage.measure import label, regionprops
from skimage.segmentation import watershed
from skimage.morphology import remove_small_holes

from synaptic_reconstruction.inference.util import get_prediction, _Scaler


def _segment_compartments_2d(
    boundaries,
    boundary_threshold=0.4,  # Threshold for the boundary distance computation.
    large_seed_distance=30,  # The distance threshold for computing large seeds (= components).
    distances=None,  # Pre-computed distances to take into account z-context.
):
    # Compoute distances if already not precomputed.
    if distances is None:
        distances = distance_transform_edt(boundaries < boundary_threshold).astype("float32")
        distances_z = distances
    else:
        # If the distances were pre-computed then compute them again in 2d.
        # This is needed for inserting small seeds from maxima, otherwise we will get spurious maxima.
        distances_z = distance_transform_edt(boundaries < boundary_threshold).astype("float32")

    # Find the large seeds as connected components in the distances > large_seed_distance.
    seeds = label(distances > large_seed_distance)

    # Remove to small large seeds.
    min_seed_area = 50
    ids, sizes = np.unique(seeds, return_counts=True)
    remove_ids = ids[sizes < min_seed_area]
    seeds[np.isin(seeds, remove_ids)] = 0

    # Compute the small seeds = local maxima of the in-plane distance map
    small_seeds = vigra.analysis.localMaxima(distances_z, marker=np.nan, allowAtBorder=True, allowPlateaus=True)
    small_seeds = label(np.isnan(small_seeds))

    # We only keep small seeds that don't intersect with a large seed.
    props = regionprops(small_seeds, seeds)
    keep_seeds = [prop.label for prop in props if prop.max_intensity == 0]
    keep_mask = np.isin(small_seeds, keep_seeds)

    # Add up the small seeds we keep with the large seeds.
    all_seeds = seeds.copy()
    seed_offset = seeds.max()
    all_seeds[keep_mask] = (small_seeds[keep_mask] + seed_offset)

    # Run watershed to get the segmentation.
    hmap = boundaries + (distances.max() - distances) / distances.max()
    raw_segmentation = watershed(hmap, markers=all_seeds)

    # Thee are the large seed ids that we will keep.
    keep_ids = list(range(1, seed_offset + 1))

    # Iterate over the ids, only keep large seeds and remove holes in their respective masks.
    props = regionprops(raw_segmentation)
    segmentation = np.zeros_like(raw_segmentation)
    for prop in props:
        if prop.label not in keep_ids:
            continue

        # Get bounding box and mask.
        bb = tuple(slice(start, stop) for start, stop in zip(prop.bbox[:2], prop.bbox[2:]))
        mask = raw_segmentation[bb] == prop.label

        # Fill small holes and apply closing.
        mask = remove_small_holes(mask, area_threshold=500)
        mask = np.logical_or(binary_closing(mask, iterations=4), mask)
        segmentation[bb][mask] = prop.label

    return segmentation


def _merge_segmentation_3d(seg_2d, beta=0.5, min_z_extent=10):
    edges = compute_edges_from_overlap(seg_2d, verbose=False)

    uv_ids = np.array([[edge["source"], edge["target"]] for edge in edges])
    overlaps = np.array([edge["score"] for edge in edges])

    n_nodes = int(seg_2d.max() + 1)
    graph = nifty.graph.undirectedGraph(n_nodes)
    graph.insertEdges(uv_ids)

    costs = eseg.multicut.compute_edge_costs(1.0 - overlaps)
    # set background weights to be maximally repulsive
    bg_edges = (uv_ids == 0).any(axis=1)
    costs[bg_edges] = -8.0

    node_labels = eseg.multicut.multicut_decomposition(graph, costs, beta=beta)
    segmentation = nifty.tools.take(node_labels, seg_2d)

    if min_z_extent is not None and min_z_extent > 0:
        props = regionprops(segmentation)
        filter_ids = []
        for prop in props:
            box = prop.bbox
            z_extent = box[3] - box[0]
            if z_extent < min_z_extent:
                filter_ids.append(prop.label)
        if filter_ids:
            segmentation[np.isin(segmentation, filter_ids)] = 0

    return segmentation


def _postprocess_seg_3d(seg):
    # Structure lement for 2d dilation in 3d.
    structure_element = np.ones((3, 3))  # 3x3 structure for XY plane
    structure_3d = np.zeros((1, 3, 3))  # Only applied in the XY plane
    structure_3d[0] = structure_element

    props = regionprops(seg)
    for prop in props:
        # Get bounding box and mask.
        bb = tuple(slice(start, stop) for start, stop in zip(prop.bbox[:2], prop.bbox[2:]))
        mask = seg[bb] == prop.label

        # Fill small holes and apply closing.
        mask = remove_small_holes(mask, area_threshold=1000)
        mask = np.logical_or(binary_closing(mask, iterations=4), mask)
        mask = np.logical_or(binary_closing(mask, iterations=8, structure=structure_3d), mask)
        seg[bb][mask] = prop.label

    return seg


def _segment_compartments_3d(
    prediction,
    boundary_threshold=0.4,
    n_slices_exclude=0,
    min_z_extent=10,
):
    distances = distance_transform_edt(prediction < boundary_threshold).astype("float32")
    seg_2d = np.zeros(prediction.shape, dtype="uint32")

    offset = 0
    # Parallelize?
    for z in range(seg_2d.shape[0]):
        if z < n_slices_exclude or z >= seg_2d.shape[0] - n_slices_exclude:
            continue
        seg_z = _segment_compartments_2d(prediction[z], distances=distances[z])
        seg_z[seg_z != 0] += offset
        offset = int(seg_z.max())
        seg_2d[z] = seg_z

    seg = _merge_segmentation_3d(seg_2d, min_z_extent)
    seg = _postprocess_seg_3d(seg)

    # import napari
    # v = napari.Viewer()
    # v.add_image(prediction)
    # v.add_image(distances)
    # v.add_labels(seg_2d)
    # v.add_labels(seg)
    # napari.run()

    return seg


def segment_compartments(
    input_volume: np.ndarray,
    model_path: Optional[str] = None,
    model: Optional[torch.nn.Module] = None,
    tiling: Optional[Dict[str, Dict[str, int]]] = None,
    verbose: bool = True,
    return_predictions: bool = False,
    scale: Optional[List[float]] = None,
<<<<<<< HEAD
    mask: Optional[np.ndarray] = None,
    n_slices_exclude: int = 5,
=======
    **kwargs,
>>>>>>> 6daf9def
) -> Union[np.ndarray, Tuple[np.ndarray, np.ndarray]]:
    """
    Segment synaptic compartments in an input volume.

    Args:
        input_volume: The input volume to segment.
        model_path: The path to the model checkpoint if `model` is not provided.
        model: Pre-loaded model. Either `model_path` or `model` is required.
        tiling: The tiling configuration for the prediction.
        verbose: Whether to print timing information.
        return_predictions: Whether to return the predictions (foreground, boundaries) alongside the segmentation.
        scale: The scale factor to use for rescaling the input volume before prediction.
        n_slices_exclude:

    Returns:
        The segmentation mask as a numpy array, or a tuple containing the segmentation mask
        and the predictions if return_predictions is True.
    """
    if verbose:
        print("Segmenting compartments in volume of shape", input_volume.shape)

    # Create the scaler to handle prediction with a different scaling factor.
    scaler = _Scaler(scale, verbose)
    input_volume = scaler.scale_input(input_volume)

    # Run prediction. Support models with a single or multiple channels,
    # assuming that the first channel is the boundary prediction.
    pred = get_prediction(input_volume, tiling=tiling, model_path=model_path, model=model, verbose=verbose)

    # Remove channel axis if necessary.
    if pred.ndim != input_volume.ndim:
        assert pred.ndim == input_volume.ndim + 1
        pred = pred[0]

    # Run the compartment segmentation.
    # We may want to expose some of the parameters here.
    t0 = time.time()
    if input_volume.ndim == 2:
        seg = _segment_compartments_2d(pred)
    else:
        seg = _segment_compartments_3d(pred, n_slices_exclude=n_slices_exclude)
    if verbose:
        print("Run segmentation in", time.time() - t0, "s")

    seg = scaler.rescale_output(seg, is_segmentation=True)

    if return_predictions:
        pred = scaler.rescale_output(pred, is_segmentation=False)
        return seg, pred
    return seg<|MERGE_RESOLUTION|>--- conflicted
+++ resolved
@@ -174,12 +174,9 @@
     verbose: bool = True,
     return_predictions: bool = False,
     scale: Optional[List[float]] = None,
-<<<<<<< HEAD
     mask: Optional[np.ndarray] = None,
-    n_slices_exclude: int = 5,
-=======
+    n_slices_exclude: int = 0,
     **kwargs,
->>>>>>> 6daf9def
 ) -> Union[np.ndarray, Tuple[np.ndarray, np.ndarray]]:
     """
     Segment synaptic compartments in an input volume.
